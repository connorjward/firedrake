--- conflicted
+++ resolved
@@ -3,7 +3,6 @@
 import pytest
 import numpy as np
 from mpi4py import MPI
-from firedrake_configuration import get_config
 
 
 @pytest.fixture
@@ -256,14 +255,7 @@
               + (trial.function_space().dof_dset.total_size
                  * trial.function_space().value_size))
 
-<<<<<<< HEAD
-    if get_config()["options"]["complex"]:
-        expect *= np.complex128().itemsize
-    else:
-        expect *= np.float64().itemsize
-=======
     expect *= ScalarType.itemsize
->>>>>>> 2a6f1694
 
     if infotype == "sum":
         expect = A.comm.allreduce(expect, op=MPI.SUM)
