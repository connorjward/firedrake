from firedrake import *
import matplotlib.pyplot as plt

mesh = UnitSquareMesh(32, 32, quadrilateral=True)
x = SpatialCoordinate(mesh)

BDM = FunctionSpace(mesh, "BDMCF", 3)
DG = FunctionSpace(mesh, "DP", 2)
W = BDM * DG

# Define trial and test functions
sigma, u = TrialFunctions(W)
tau, v = TestFunctions(W)

# Define source function
f = Function(DG).interpolate(-2*(x[0]-1)*x[0] - 2*(x[1]-1)*x[1])

# Define variational form
<<<<<<< HEAD
a = (dot(sigma, tau) + div(tau)*u + div(sigma)*v)*dx(degree=12)
L = -f*v*dx(degree=12)
=======
a = (dot(sigma, tau) + div(tau)*u + div(sigma)*v)*dx(degree=6)
L = -f*v*dx(degree=6)
>>>>>>> d96768c2

# Compute solution
w = Function(W)
solve(a == L, w, solver_parameters={'pc_type': 'fieldsplit',
      'pc_fieldsplit_type': 'schur',
      'ksp_type': 'preonly',
      'pc_fieldsplit_schur_fact_type': 'FULL',
      'fieldsplit_0_ksp_type': 'cg',
      'fieldsplit_0_pc_factor_shift_type': 'INBLOCKS',
      'fieldsplit_1_pc_factor_shift_type': 'INBLOCKS',
      'fieldsplit_1_ksp_type': 'cg'})
# solve(a == L, w)
sigma, u = w.split()

# Analytical solution
f.interpolate(x[0]*(1-x[0])*x[1]*(1-x[1]))

l2err = errornorm(f, u, norm_type="l2")
print(l2err)

plt.figure(1)
plot(u)

plt.figure(2)
plot(f)

plt.show()<|MERGE_RESOLUTION|>--- conflicted
+++ resolved
@@ -16,13 +16,8 @@
 f = Function(DG).interpolate(-2*(x[0]-1)*x[0] - 2*(x[1]-1)*x[1])
 
 # Define variational form
-<<<<<<< HEAD
-a = (dot(sigma, tau) + div(tau)*u + div(sigma)*v)*dx(degree=12)
-L = -f*v*dx(degree=12)
-=======
 a = (dot(sigma, tau) + div(tau)*u + div(sigma)*v)*dx(degree=6)
 L = -f*v*dx(degree=6)
->>>>>>> d96768c2
 
 # Compute solution
 w = Function(W)
