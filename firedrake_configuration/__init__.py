"""The :mod:`firedrake_configuration` module records the configuration
with which Firedrake was last installed or updated. It is a separate
package from Firedrake in order to ensure that `firedrake-update` can
always access the configuration, even if the :mod:`.firedrake` module
itself is broken."""

import json
import os
import sys

# Attempt to read configuration from file.
try:
<<<<<<< HEAD
        with open(os.path.join(os.environ["VIRTUAL_ENV"],
                               ".configuration.json"), "r") as f:
            _config = json.load(f)

except IOError:
    _config = None


=======
    with open(os.path.join(sys.prefix,
                           ".configuration.json"), "r") as f:
        _config = json.load(f)

except IOError:
    # Fall back to old location.
    try:
        with open(os.path.join(os.path.dirname(__file__),
                               "configuration.json"), "r") as f:
            _config = json.load(f)

    except IOError:
        _config = None


>>>>>>> e4cefd12
def get_config():
    """Return the current configuration dictionary"""
    return _config


def get_config_json():
    """Return a json serialisation of the current configuration. This
    could be output by a Firedrake application to assist in the
    reproduction of results."""
    return json.dumps(_config)


def setup_cache_dirs():
    config = get_config()
    if "PYOP2_CACHE_DIR" not in os.environ:
        os.environ["PYOP2_CACHE_DIR"] = os.path.join(config["options"]["cache_dir"], "pyop2")
    if 'FIREDRAKE_TSFC_KERNEL_CACHE_DIR' not in os.environ:
        os.environ["FIREDRAKE_TSFC_KERNEL_CACHE_DIR"] = os.path.join(config["options"]["cache_dir"], "tsfc")<|MERGE_RESOLUTION|>--- conflicted
+++ resolved
@@ -10,16 +10,6 @@
 
 # Attempt to read configuration from file.
 try:
-<<<<<<< HEAD
-        with open(os.path.join(os.environ["VIRTUAL_ENV"],
-                               ".configuration.json"), "r") as f:
-            _config = json.load(f)
-
-except IOError:
-    _config = None
-
-
-=======
     with open(os.path.join(sys.prefix,
                            ".configuration.json"), "r") as f:
         _config = json.load(f)
@@ -35,7 +25,6 @@
         _config = None
 
 
->>>>>>> e4cefd12
 def get_config():
     """Return the current configuration dictionary"""
     return _config
