--- conflicted
+++ resolved
@@ -432,7 +432,7 @@
             partitioner.setFromOptions()
             plex.distribute(overlap=0)
 
-        tdim = plex.getDimension()
+        dim = plex.getDimension()
 
         # Allow empty local meshes on a process
         cStart, cEnd = plex.getHeightStratum(0)  # cells
@@ -450,7 +450,7 @@
         # represent a mesh topology (as here) have geometric dimension
         # equal their topological dimension. This is reflected in the
         # corresponding UFL mesh.
-        cell = ufl.Cell(_cells[tdim][nfacets])
+        cell = ufl.Cell(_cells[dim][nfacets])
         self._ufl_mesh = ufl.Mesh(ufl.VectorElement("Lagrange", cell, 1, dim=cell.topological_dimension()))
         # A set of weakrefs to meshes that are explicitly labelled as being
         # parallel-compatible for interpolation/projection/supermeshing
@@ -486,7 +486,7 @@
                                                                  reordering)
 
                 # Derive a cell numbering from the Plex renumbering
-                entity_dofs = np.zeros(tdim+1, dtype=IntType)
+                entity_dofs = np.zeros(dim+1, dtype=IntType)
                 entity_dofs[-1] = 1
                 self._cell_numbering = self.create_section(entity_dofs)
                 if dim != 0:
@@ -560,7 +560,6 @@
         Each row contains ordered cell entities for a cell, one row per cell.
         """
         plex = self._plex
-<<<<<<< HEAD
         dim = plex.getDimension()
         if self.submesh_parent is None:
             # Deal with dim == 0 separately
@@ -610,47 +609,6 @@
 
             else:
                 raise NotImplementedError("Cell type '%s' not supported." % cell)
-=======
-        tdim = plex.getDimension()
-
-        # Cell numbering and global vertex numbering
-        cell_numbering = self._cell_numbering
-        vertex_numbering = self._vertex_numbering.createGlobalSection(plex.getPointSF())
-
-        cell = self.ufl_cell()
-        assert tdim == cell.topological_dimension()
-        if cell.is_simplex():
-            import FIAT
-            topology = FIAT.ufc_cell(cell).get_topology()
-            entity_per_cell = np.zeros(len(topology), dtype=IntType)
-            for d, ents in topology.items():
-                entity_per_cell[d] = len(ents)
-
-            return dmplex.closure_ordering(plex, vertex_numbering,
-                                           cell_numbering, entity_per_cell)
-
-        elif cell.cellname() == "quadrilateral":
-            from firedrake_citations import Citations
-            Citations().register("Homolya2016")
-            Citations().register("McRae2016")
-            # Quadrilateral mesh
-            cell_ranks = dmplex.get_cell_remote_ranks(plex)
-
-            facet_orientations = dmplex.quadrilateral_facet_orientations(
-                plex, vertex_numbering, cell_ranks)
-
-            cell_orientations = dmplex.orientations_facet2cell(
-                plex, vertex_numbering, cell_ranks,
-                facet_orientations, cell_numbering)
-
-            dmplex.exchange_cell_orientations(plex,
-                                              cell_numbering,
-                                              cell_orientations)
-
-            return dmplex.quadrilateral_closure_ordering(
-                plex, vertex_numbering, cell_numbering, cell_orientations)
-
->>>>>>> 9a0d004a
         else:
             cell_numbering = self._cell_numbering
             parent_cell_closure = self.submesh_parent.cell_closure
