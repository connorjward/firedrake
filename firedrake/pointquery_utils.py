--- conflicted
+++ resolved
@@ -103,14 +103,8 @@
         expr = ufl.dot(K, x - x0)
 
         # Translation to GEM
-<<<<<<< HEAD
         C = ufl.Coefficient(ufl.FunctionSpace(domain, ufl_coordinate_element))
-        expr = ufl_utils.preprocess_expression(expr)
-=======
-        C = ufl_utils.coordinate_coefficient(domain)
         expr = ufl_utils.preprocess_expression(expr, complex_mode=complx)
-        expr = ufl_utils.replace_coordinates(expr, C)
->>>>>>> 7b172398
         expr = ufl_utils.simplify_abs(expr)
 
         builder = firedrake_interface.KernelBuilderBase()
